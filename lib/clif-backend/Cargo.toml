--- conflicted
+++ resolved
@@ -8,21 +8,12 @@
 edition = "2018"
 
 [dependencies]
-<<<<<<< HEAD
 wasmer-runtime-core = { path = "../runtime-core", version = "0.5.5" }
-cranelift-native = { path = "cranelift/cranelift-native", version = "0.31" }
-cranelift-codegen = { path = "cranelift/cranelift-codegen", version = "0.31" }
-cranelift-entity = { path = "cranelift/cranelift-entity", version = "0.31" }
-cranelift-frontend = { path = "cranelift/cranelift-frontend", version = "0.31" }
-cranelift-wasm = { path = "cranelift/cranelift-wasm", version = "0.31" }
-=======
-wasmer-runtime-core = { path = "../runtime-core", version = "0.5.4" }
 cranelift-native = { version = "0.31" }
 cranelift-codegen = { version = "0.31" }
 cranelift-entity = { version = "0.31" }
 cranelift-frontend = { package = "wasmer-clif-fork-frontend", version = "0.31" }
 cranelift-wasm = { package = "wasmer-clif-fork-wasm", version = "0.31" }
->>>>>>> e084cd9e
 hashbrown = "0.1"
 target-lexicon = "0.4.0"
 wasmparser = "0.32.1"
